--- conflicted
+++ resolved
@@ -18,35 +18,23 @@
   [classically](https://github.com/irkri/classically).
 
 ## Installation
-<<<<<<< HEAD
 Install __FRUITS__ by cloning the repository to your local machine and using `poetry` to install
 the package and all dependencies in a new virtual environment. Alternatively, use instead `pip` to
 install FRUITS inside an existing environment (*).
-=======
-Install __FRUITS__ either by executing
-
-    >>> pip install git+https://github.com/alienkrieg/fruits
-
-or by cloning the repository to your local machine and executing
->>>>>>> 29a6e9ef
 
     $ git clone https://github.com/irkri/fruits
     $ cd fruits
     $ poetry install          (or: $ python -m pip install -e .)
 
-<<<<<<< HEAD
-Without cloning the repository, use instead:
-
-    $ pip install git+https://github.com/alienkrieg/fruits
-
 If an error occures, please try commenting out the line
-=======
-in the main directory of this repository. If an error occurs, please try commenting out the line
->>>>>>> 29a6e9ef
 ```
     # corbeille = {path = "experiments/corbeille/", optional = true, develop = true}
 ```
 in the file [pyproject.toml](/pyproject.toml).
+
+Without cloning the repository, use instead:
+
+    $ pip install git+https://github.com/alienkrieg/fruits
 
 ## Documentation
 The documentation of __FRUITS__ can be created by calling `make html` in the [docs](docs) folder.
